--- conflicted
+++ resolved
@@ -428,17 +428,18 @@
       ]
     },
     {
-<<<<<<< HEAD
       "login": "tharun634",
       "name": "Tharun K",
       "avatar_url": "https://avatars.githubusercontent.com/u/53267275?v=4",
       "profile": "https://github.com/tharun634",
-=======
+      "contributions": [
+        "code"
+      ]
+    },
       "login": "ShehzadAhm",
       "name": "Shehzad",
       "avatar_url": "https://avatars.githubusercontent.com/u/55528726?v=4",
       "profile": "https://github.com/ShehzadAhm",
->>>>>>> 056b6053
       "contributions": [
         "code"
       ]
